--- conflicted
+++ resolved
@@ -846,12 +846,8 @@
     goto outfd;
 
   handle->serverVersion = ntohl(version->protocolVersion);
-<<<<<<< HEAD
-  if (handle->serverVersion < 8 || handle->serverVersion > BRLAPI_PROTOCOL_VERSION) {
-=======
   if (handle->serverVersion < 8) {
     /* We only provide compatibility with version 8 and later. */
->>>>>>> dad179c3
     brlapi_errno = BRLAPI_ERROR_PROTOCOL_VERSION;
     goto outfd;
   }
